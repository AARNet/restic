package repository

import (
	"bytes"
	"context"
	"encoding/json"
	"fmt"
	"io"
	"os"

	"github.com/restic/chunker"
	"github.com/restic/restic/internal/cache"
	"github.com/restic/restic/internal/crypto"
	"github.com/restic/restic/internal/debug"
	"github.com/restic/restic/internal/errors"
	"github.com/restic/restic/internal/fs"
	"github.com/restic/restic/internal/hashing"
	"github.com/restic/restic/internal/pack"
	"github.com/restic/restic/internal/restic"

	"github.com/minio/sha256-simd"
	"golang.org/x/sync/errgroup"
)

// Repository is used to access a repository in a backend.
type Repository struct {
	be      restic.Backend
	cfg     restic.Config
	key     *crypto.Key
	keyName string
	idx     *MasterIndex
<<<<<<< HEAD
	Cache   *cache.Cache

	noAutoIndexUpdate bool
=======
	restic.Cache
	minPackSize uint
>>>>>>> dd50ab19

	treePM *packerManager
	dataPM *packerManager
}

// New returns a new repository with backend be.
func New(be restic.Backend, minPackSize uint) *Repository {
	repo := &Repository{
		be:          be,
		idx:         NewMasterIndex(),
		dataPM:      newPackerManager(be, nil),
		treePM:      newPackerManager(be, nil),
		minPackSize: minPackSize,
	}

	return repo
}

<<<<<<< HEAD
// DisableAutoIndexUpdate deactives the automatic finalization and upload of new
// indexes once these are full
func (r *Repository) DisableAutoIndexUpdate() {
	r.noAutoIndexUpdate = true
=======
// MinPackSize returns the configured minimum pack size.
func (r *Repository) MinPackSize() uint {
	return r.minPackSize
>>>>>>> dd50ab19
}

// Config returns the repository configuration.
func (r *Repository) Config() restic.Config {
	return r.cfg
}

// UseCache replaces the backend with the wrapped cache.
func (r *Repository) UseCache(c *cache.Cache) {
	if c == nil {
		return
	}
	debug.Log("using cache")
	r.Cache = c
	r.be = c.Wrap(r.be)
}

// PrefixLength returns the number of bytes required so that all prefixes of
// all IDs of type t are unique.
func (r *Repository) PrefixLength(t restic.FileType) (int, error) {
	return restic.PrefixLength(r.be, t)
}

// LoadAndDecrypt loads and decrypts the file with the given type and ID, using
// the supplied buffer (which must be empty). If the buffer is nil, a new
// buffer will be allocated and returned.
func (r *Repository) LoadAndDecrypt(ctx context.Context, buf []byte, t restic.FileType, id restic.ID) ([]byte, error) {
	if len(buf) != 0 {
		panic("buf is not empty")
	}

	debug.Log("load %v with id %v", t, id)

	h := restic.Handle{Type: t, Name: id.String()}
	err := r.be.Load(ctx, h, 0, 0, func(rd io.Reader) error {
		// make sure this call is idempotent, in case an error occurs
		wr := bytes.NewBuffer(buf[:0])
		_, cerr := io.Copy(wr, rd)
		if cerr != nil {
			return cerr
		}
		buf = wr.Bytes()
		return nil
	})

	if err != nil {
		return nil, err
	}

	if t != restic.ConfigFile && !restic.Hash(buf).Equal(id) {
		return nil, errors.Errorf("load %v: invalid data returned", h)
	}

	nonce, ciphertext := buf[:r.key.NonceSize()], buf[r.key.NonceSize():]
	plaintext, err := r.key.Open(ciphertext[:0], nonce, ciphertext, nil)
	if err != nil {
		return nil, err
	}

	return plaintext, nil
}

type haver interface {
	Has(restic.Handle) bool
}

// sortCachedPacksFirst moves all cached pack files to the front of blobs.
func sortCachedPacksFirst(cache haver, blobs []restic.PackedBlob) {
	if cache == nil {
		return
	}

	// no need to sort a list with one element
	if len(blobs) == 1 {
		return
	}

	cached := blobs[:0]
	noncached := make([]restic.PackedBlob, 0, len(blobs)/2)

	for _, blob := range blobs {
		if cache.Has(restic.Handle{Type: restic.PackFile, Name: blob.PackID.String()}) {
			cached = append(cached, blob)
			continue
		}
		noncached = append(noncached, blob)
	}

	copy(blobs[len(cached):], noncached)
}

// LoadBlob loads a blob of type t from the repository.
// It may use all of buf[:cap(buf)] as scratch space.
func (r *Repository) LoadBlob(ctx context.Context, t restic.BlobType, id restic.ID, buf []byte) ([]byte, error) {
	debug.Log("load %v with id %v (buf len %v, cap %d)", t, id, len(buf), cap(buf))

	// lookup packs
	blobs := r.idx.Lookup(id, t)
	if len(blobs) == 0 {
		debug.Log("id %v not found in index", id)
		return nil, errors.Errorf("id %v not found in repository", id)
	}

	// try cached pack files first
	sortCachedPacksFirst(r.Cache, blobs)

	var lastError error
	for _, blob := range blobs {
		debug.Log("blob %v/%v found: %v", t, id, blob)

		if blob.Type != t {
			debug.Log("blob %v has wrong block type, want %v", blob, t)
		}

		// load blob from pack
		h := restic.Handle{Type: restic.PackFile, Name: blob.PackID.String()}

		switch {
		case cap(buf) < int(blob.Length):
			buf = make([]byte, blob.Length)
		case len(buf) != int(blob.Length):
			buf = buf[:blob.Length]
		}

		n, err := restic.ReadAt(ctx, r.be, h, int64(blob.Offset), buf)
		if err != nil {
			debug.Log("error loading blob %v: %v", blob, err)
			lastError = err
			continue
		}

		if uint(n) != blob.Length {
			lastError = errors.Errorf("error loading blob %v: wrong length returned, want %d, got %d",
				id.Str(), blob.Length, uint(n))
			debug.Log("lastError: %v", lastError)
			continue
		}

		// decrypt
		nonce, ciphertext := buf[:r.key.NonceSize()], buf[r.key.NonceSize():]
		plaintext, err := r.key.Open(ciphertext[:0], nonce, ciphertext, nil)
		if err != nil {
			lastError = errors.Errorf("decrypting blob %v failed: %v", id, err)
			continue
		}

		// check hash
		if !restic.Hash(plaintext).Equal(id) {
			lastError = errors.Errorf("blob %v returned invalid hash", id)
			continue
		}

		// move decrypted data to the start of the buffer
		copy(buf, plaintext)
		return buf[:len(plaintext)], nil
	}

	if lastError != nil {
		return nil, lastError
	}

	return nil, errors.Errorf("loading blob %v from %v packs failed", id.Str(), len(blobs))
}

// LoadJSONUnpacked decrypts the data and afterwards calls json.Unmarshal on
// the item.
func (r *Repository) LoadJSONUnpacked(ctx context.Context, t restic.FileType, id restic.ID, item interface{}) (err error) {
	buf, err := r.LoadAndDecrypt(ctx, nil, t, id)
	if err != nil {
		return err
	}

	return json.Unmarshal(buf, item)
}

// LookupBlobSize returns the size of blob id.
func (r *Repository) LookupBlobSize(id restic.ID, tpe restic.BlobType) (uint, bool) {
	return r.idx.LookupSize(id, tpe)
}

// SaveAndEncrypt encrypts data and stores it to the backend as type t. If data
// is small enough, it will be packed together with other small blobs.
// The caller must ensure that the id matches the data.
func (r *Repository) SaveAndEncrypt(ctx context.Context, t restic.BlobType, data []byte, id restic.ID) error {
	debug.Log("save id %v (%v, %d bytes)", id, t, len(data))

	nonce := crypto.NewRandomNonce()

	ciphertext := make([]byte, 0, restic.CiphertextLength(len(data)))
	ciphertext = append(ciphertext, nonce...)

	// encrypt blob
	ciphertext = r.key.Seal(ciphertext, nonce, data, nil)

	// find suitable packer and add blob
	var pm *packerManager

	switch t {
	case restic.TreeBlob:
		pm = r.treePM
	case restic.DataBlob:
		pm = r.dataPM
	default:
		panic(fmt.Sprintf("invalid type: %v", t))
	}

	packer, err := pm.findPacker()
	if err != nil {
		return err
	}

	// save ciphertext
	_, err = packer.Add(t, id, ciphertext)
	if err != nil {
		return err
	}

	// if the pack is not full enough, put back to the list
	if packer.Size() < r.minPackSize {
		debug.Log("pack is not full enough (%d bytes)", packer.Size())
		pm.insertPacker(packer)
		return nil
	}

	// else write the pack to the backend
	return r.savePacker(ctx, t, packer)
}

// SaveJSONUnpacked serialises item as JSON and encrypts and saves it in the
// backend as type t, without a pack. It returns the storage hash.
func (r *Repository) SaveJSONUnpacked(ctx context.Context, t restic.FileType, item interface{}) (restic.ID, error) {
	debug.Log("save new blob %v", t)
	plaintext, err := json.Marshal(item)
	if err != nil {
		return restic.ID{}, errors.Wrap(err, "json.Marshal")
	}

	return r.SaveUnpacked(ctx, t, plaintext)
}

// SaveUnpacked encrypts data and stores it in the backend. Returned is the
// storage hash.
func (r *Repository) SaveUnpacked(ctx context.Context, t restic.FileType, p []byte) (id restic.ID, err error) {
	ciphertext := restic.NewBlobBuffer(len(p))
	ciphertext = ciphertext[:0]
	nonce := crypto.NewRandomNonce()
	ciphertext = append(ciphertext, nonce...)

	ciphertext = r.key.Seal(ciphertext, nonce, p, nil)

	id = restic.Hash(ciphertext)
	h := restic.Handle{Type: t, Name: id.String()}

	err = r.be.Save(ctx, h, restic.NewByteReader(ciphertext))
	if err != nil {
		debug.Log("error saving blob %v: %v", h, err)
		return restic.ID{}, err
	}

	debug.Log("blob %v saved", h)
	return id, nil
}

// Flush saves all remaining packs and the index
func (r *Repository) Flush(ctx context.Context) error {
	if err := r.FlushPacks(ctx); err != nil {
		return err
	}

	// Save index after flushing
	return r.SaveIndex(ctx)
}

// FlushPacks saves all remaining packs.
func (r *Repository) FlushPacks(ctx context.Context) error {
	pms := []struct {
		t  restic.BlobType
		pm *packerManager
	}{
		{restic.DataBlob, r.dataPM},
		{restic.TreeBlob, r.treePM},
	}

	for _, p := range pms {
		p.pm.pm.Lock()

		debug.Log("manually flushing %d packs", len(p.pm.packers))
		for _, packer := range p.pm.packers {
			err := r.savePacker(ctx, p.t, packer)
			if err != nil {
				p.pm.pm.Unlock()
				return err
			}
		}
		p.pm.packers = p.pm.packers[:0]
		p.pm.pm.Unlock()
	}
	return nil
}

// Backend returns the backend for the repository.
func (r *Repository) Backend() restic.Backend {
	return r.be
}

// Index returns the currently used MasterIndex.
func (r *Repository) Index() restic.MasterIndex {
	return r.idx
}

// SetIndex instructs the repository to use the given index.
func (r *Repository) SetIndex(i restic.MasterIndex) error {
	r.idx = i.(*MasterIndex)

	ids := restic.NewIDSet()
	for _, idx := range r.idx.All() {
		indexIDs, err := idx.IDs()
		if err != nil {
			debug.Log("not using index, ID() returned error %v", err)
			continue
		}
		for _, id := range indexIDs {
			ids.Insert(id)
		}
	}

	return r.PrepareCache(ids)
}

// SaveIndex saves an index in the repository.
func SaveIndex(ctx context.Context, repo restic.Repository, index *Index) (restic.ID, error) {
	buf := bytes.NewBuffer(nil)

	err := index.Encode(buf)
	if err != nil {
		return restic.ID{}, err
	}

	return repo.SaveUnpacked(ctx, restic.IndexFile, buf.Bytes())
}

// saveIndex saves all indexes in the backend.
func (r *Repository) saveIndex(ctx context.Context, indexes ...*Index) error {
	for i, idx := range indexes {
		debug.Log("Saving index %d", i)

		sid, err := SaveIndex(ctx, r, idx)
		if err != nil {
			return err
		}

		debug.Log("Saved index %d as %v", i, sid)
	}
	r.idx.MergeFinalIndexes()

	return nil
}

// SaveIndex saves all new indexes in the backend.
func (r *Repository) SaveIndex(ctx context.Context) error {
	return r.saveIndex(ctx, r.idx.FinalizeNotFinalIndexes()...)
}

// SaveFullIndex saves all full indexes in the backend.
func (r *Repository) SaveFullIndex(ctx context.Context) error {
	return r.saveIndex(ctx, r.idx.FinalizeFullIndexes()...)
}

const loadIndexParallelism = 4

// LoadIndex loads all index files from the backend in parallel and stores them
// in the master index. The first error that occurred is returned.
func (r *Repository) LoadIndex(ctx context.Context) error {
	debug.Log("Loading index")

	// track spawned goroutines using wg, create a new context which is
	// cancelled as soon as an error occurs.
	wg, ctx := errgroup.WithContext(ctx)

	type FileInfo struct {
		restic.ID
		Size int64
	}
	ch := make(chan FileInfo)
	indexCh := make(chan *Index)

	// send list of index files through ch, which is closed afterwards
	wg.Go(func() error {
		defer close(ch)
		return r.List(ctx, restic.IndexFile, func(id restic.ID, size int64) error {
			select {
			case <-ctx.Done():
				return nil
			case ch <- FileInfo{id, size}:
			}
			return nil
		})
	})

	// a worker receives an index ID from ch, loads the index, and sends it to indexCh
	worker := func() error {
		var buf []byte
		for fi := range ch {
			var err error
			var idx *Index
			idx, buf, err = LoadIndexWithDecoder(ctx, r, buf[:0], fi.ID, DecodeIndex)
			if err != nil && errors.Cause(err) == ErrOldIndexFormat {
				idx, buf, err = LoadIndexWithDecoder(ctx, r, buf[:0], fi.ID, DecodeOldIndex)
			}

			if err != nil {
				return errors.Wrap(err, fmt.Sprintf("unable to load index %v", fi.ID.Str()))
			}

			select {
			case indexCh <- idx:
			case <-ctx.Done():
			}
		}

		return nil
	}

	// final closes indexCh after all workers have terminated
	final := func() {
		close(indexCh)
	}

	// run workers on ch
	wg.Go(func() error {
		return RunWorkers(loadIndexParallelism, worker, final)
	})

	// receive decoded indexes
	validIndex := restic.NewIDSet()
	wg.Go(func() error {
		for idx := range indexCh {
			ids, err := idx.IDs()
			if err == nil {
				for _, id := range ids {
					validIndex.Insert(id)
				}
			}

			r.idx.Insert(idx)
		}
		r.idx.MergeFinalIndexes()
		return nil
	})

	err := wg.Wait()
	if err != nil {
		return errors.Fatal(err.Error())
	}

	// remove index files from the cache which have been removed in the repo
	err = r.PrepareCache(validIndex)
	if err != nil {
		return err
	}

	return nil
}

// PrepareCache initializes the local cache. indexIDs is the list of IDs of
// index files still present in the repo.
func (r *Repository) PrepareCache(indexIDs restic.IDSet) error {
	if r.Cache == nil {
		return nil
	}

	debug.Log("prepare cache with %d index files", len(indexIDs))

	// clear old index files
	err := r.Cache.Clear(restic.IndexFile, indexIDs)
	if err != nil {
		fmt.Fprintf(os.Stderr, "error clearing index files in cache: %v\n", err)
	}

	packs := restic.NewIDSet()
	for _, idx := range r.idx.All() {
		for id := range idx.Packs() {
			packs.Insert(id)
		}
	}

	// clear old packs
	err = r.Cache.Clear(restic.PackFile, packs)
	if err != nil {
		fmt.Fprintf(os.Stderr, "error clearing pack files in cache: %v\n", err)
	}

	treePacks := restic.NewIDSet()
	for _, idx := range r.idx.All() {
		for _, id := range idx.TreePacks() {
			treePacks.Insert(id)
		}
	}

	// use readahead
	debug.Log("using readahead")
	cache := r.Cache
	cache.PerformReadahead = func(h restic.Handle) bool {
		if h.Type != restic.PackFile {
			debug.Log("no readahead for %v, is not a pack file", h)
			return false
		}

		id, err := restic.ParseID(h.Name)
		if err != nil {
			debug.Log("no readahead for %v, invalid ID", h)
			return false
		}

		if treePacks.Has(id) {
			debug.Log("perform readahead for %v", h)
			return true
		}
		debug.Log("no readahead for %v, not tree file", h)
		return false
	}

	return nil
}

// LoadIndex loads the index id from backend and returns it.
func LoadIndex(ctx context.Context, repo restic.Repository, id restic.ID) (*Index, error) {
	idx, _, err := LoadIndexWithDecoder(ctx, repo, nil, id, DecodeIndex)
	if err == nil {
		return idx, nil
	}

	if errors.Cause(err) == ErrOldIndexFormat {
		fmt.Fprintf(os.Stderr, "index %v has old format\n", id.Str())
		idx, _, err := LoadIndexWithDecoder(ctx, repo, nil, id, DecodeOldIndex)
		return idx, err
	}

	return nil, err
}

// SearchKey finds a key with the supplied password, afterwards the config is
// read and parsed. It tries at most maxKeys key files in the repo.
func (r *Repository) SearchKey(ctx context.Context, password string, maxKeys int, keyHint string) error {
	key, err := SearchKey(ctx, r, password, maxKeys, keyHint)
	if err != nil {
		return err
	}

	r.key = key.master
	r.dataPM.key = key.master
	r.treePM.key = key.master
	r.keyName = key.Name()
	r.cfg, err = restic.LoadConfig(ctx, r)
	if err != nil {
		return errors.Fatalf("config cannot be loaded: %v", err)
	}
	return nil
}

// Init creates a new master key with the supplied password, initializes and
// saves the repository config.
func (r *Repository) Init(ctx context.Context, password string, chunkerPolynomial *chunker.Pol) error {
	has, err := r.be.Test(ctx, restic.Handle{Type: restic.ConfigFile})
	if err != nil {
		return err
	}
	if has {
		return errors.New("repository master key and config already initialized")
	}

	cfg, err := restic.CreateConfig()
	if err != nil {
		return err
	}
	if chunkerPolynomial != nil {
		cfg.ChunkerPolynomial = *chunkerPolynomial
	}

	return r.init(ctx, password, cfg)
}

// init creates a new master key with the supplied password and uses it to save
// the config into the repo.
func (r *Repository) init(ctx context.Context, password string, cfg restic.Config) error {
	key, err := createMasterKey(r, password)
	if err != nil {
		return err
	}

	r.key = key.master
	r.dataPM.key = key.master
	r.treePM.key = key.master
	r.keyName = key.Name()
	r.cfg = cfg
	_, err = r.SaveJSONUnpacked(ctx, restic.ConfigFile, cfg)
	return err
}

// Key returns the current master key.
func (r *Repository) Key() *crypto.Key {
	return r.key
}

// KeyName returns the name of the current key in the backend.
func (r *Repository) KeyName() string {
	return r.keyName
}

// List runs fn for all files of type t in the repo.
func (r *Repository) List(ctx context.Context, t restic.FileType, fn func(restic.ID, int64) error) error {
	return r.be.List(ctx, t, func(fi restic.FileInfo) error {
		id, err := restic.ParseID(fi.Name)
		if err != nil {
			debug.Log("unable to parse %v as an ID", fi.Name)
			return nil
		}
		return fn(id, fi.Size)
	})
}

// ListPack returns the list of blobs saved in the pack id and the length of
// the file as stored in the backend.
func (r *Repository) ListPack(ctx context.Context, id restic.ID, size int64) ([]restic.Blob, int64, error) {
	h := restic.Handle{Type: restic.PackFile, Name: id.String()}

	blobs, err := pack.List(r.Key(), restic.ReaderAt(r.Backend(), h), size)
	if err != nil {
		return nil, 0, err
	}

	return blobs, size, nil
}

// Delete calls backend.Delete() if implemented, and returns an error
// otherwise.
func (r *Repository) Delete(ctx context.Context) error {
	return r.be.Delete(ctx)
}

// Close closes the repository by closing the backend.
func (r *Repository) Close() error {
	return r.be.Close()
}

// SaveBlob saves a blob of type t into the repository.
// It takes care that no duplicates are saved; this can be overwritten
// by setting storeDuplicate to true.
// If id is the null id, it will be computed and returned.
// Also returns if the blob was already known before
func (r *Repository) SaveBlob(ctx context.Context, t restic.BlobType, buf []byte, id restic.ID, storeDuplicate bool) (newID restic.ID, known bool, err error) {

	// compute plaintext hash if not already set
	if id.IsNull() {
		newID = restic.Hash(buf)
	} else {
		newID = id
	}

	// first try to add to pending blobs; if not successful, this blob is already known
	known = !r.idx.addPending(newID, t)

	// only save when needed or explicitely told
	if !known || storeDuplicate {
		err = r.SaveAndEncrypt(ctx, t, buf, newID)
	}

	return newID, known, err
}

// LoadTree loads a tree from the repository.
func (r *Repository) LoadTree(ctx context.Context, id restic.ID) (*restic.Tree, error) {
	debug.Log("load tree %v", id)

	buf, err := r.LoadBlob(ctx, restic.TreeBlob, id, nil)
	if err != nil {
		return nil, err
	}

	t := &restic.Tree{}
	err = json.Unmarshal(buf, t)
	if err != nil {
		return nil, err
	}

	return t, nil
}

// SaveTree stores a tree into the repository and returns the ID. The ID is
// checked against the index. The tree is only stored when the index does not
// contain the ID.
func (r *Repository) SaveTree(ctx context.Context, t *restic.Tree) (restic.ID, error) {
	buf, err := json.Marshal(t)
	if err != nil {
		return restic.ID{}, errors.Wrap(err, "MarshalJSON")
	}

	// append a newline so that the data is always consistent (json.Encoder
	// adds a newline after each object)
	buf = append(buf, '\n')

	id, _, err := r.SaveBlob(ctx, restic.TreeBlob, buf, restic.ID{}, false)
	return id, err
}

// Loader allows loading data from a backend.
type Loader interface {
	Load(ctx context.Context, h restic.Handle, length int, offset int64, fn func(rd io.Reader) error) error
}

// DownloadAndHash is all-in-one helper to download content of the file at h to a temporary filesystem location
// and calculate ID of the contents. Returned (temporary) file is positioned at the beginning of the file;
// it is reponsibility of the caller to close and delete the file.
func DownloadAndHash(ctx context.Context, be Loader, h restic.Handle) (tmpfile *os.File, hash restic.ID, size int64, err error) {
	tmpfile, err = fs.TempFile("", "restic-temp-")
	if err != nil {
		return nil, restic.ID{}, -1, errors.Wrap(err, "TempFile")
	}

	err = be.Load(ctx, h, 0, 0, func(rd io.Reader) (ierr error) {
		_, ierr = tmpfile.Seek(0, io.SeekStart)
		if ierr == nil {
			ierr = tmpfile.Truncate(0)
		}
		if ierr != nil {
			return ierr
		}
		hrd := hashing.NewReader(rd, sha256.New())
		size, ierr = io.Copy(tmpfile, hrd)
		hash = restic.IDFromHash(hrd.Sum(nil))
		return ierr
	})
	if err != nil {
		tmpfile.Close()
		os.Remove(tmpfile.Name())
		return nil, restic.ID{}, -1, errors.Wrap(err, "Load")
	}

	_, err = tmpfile.Seek(0, io.SeekStart)
	if err != nil {
		tmpfile.Close()
		os.Remove(tmpfile.Name())
		return nil, restic.ID{}, -1, errors.Wrap(err, "Seek")
	}

	return tmpfile, hash, size, err
}<|MERGE_RESOLUTION|>--- conflicted
+++ resolved
@@ -29,14 +29,10 @@
 	key     *crypto.Key
 	keyName string
 	idx     *MasterIndex
-<<<<<<< HEAD
 	Cache   *cache.Cache
 
 	noAutoIndexUpdate bool
-=======
-	restic.Cache
-	minPackSize uint
->>>>>>> dd50ab19
+	minPackSize       uint
 
 	treePM *packerManager
 	dataPM *packerManager
@@ -55,16 +51,15 @@
 	return repo
 }
 
-<<<<<<< HEAD
 // DisableAutoIndexUpdate deactives the automatic finalization and upload of new
 // indexes once these are full
 func (r *Repository) DisableAutoIndexUpdate() {
 	r.noAutoIndexUpdate = true
-=======
+}
+
 // MinPackSize returns the configured minimum pack size.
 func (r *Repository) MinPackSize() uint {
 	return r.minPackSize
->>>>>>> dd50ab19
 }
 
 // Config returns the repository configuration.
