--- conflicted
+++ resolved
@@ -415,7 +415,6 @@
 		Warnf("%v returned error, retrying after %v: %v\n", msg, d, err)
 	})
 
-<<<<<<< HEAD
 	// wrap backend if a test specified a hook
 	if opts.backendTestHook != nil {
 		be, err = opts.backendTestHook(be)
@@ -424,10 +423,7 @@
 		}
 	}
 
-	s := repository.New(be)
-=======
 	s := repository.New(be, opts.MinPackSize*1024*1024)
->>>>>>> dd50ab19
 
 	passwordTriesLeft := 1
 	if stdinIsTerminal() && opts.password == "" {
